--- conflicted
+++ resolved
@@ -20,12 +20,11 @@
 
 ## List of controllers
 
-<<<<<<< HEAD
 | Scenario        | Description                                                  | Script                                                       |
 | --------------- | ------------------------------------------------------------ | ------------------------------------------------------------ |
 | Toy Collisions  | 2-3 "toy" objects spawn in a room. One object collides with another. | `toy_collisions.py`                                          |
 | Occlusion       | Two objects and a moving camera. One object occludes the other. | `occlusion.py`                                               |
-| Permanence      | An object moves behind an occluder, then reemerges on the other side. |                                                              |
+| Permanence      | An object moves behind an occluder, then reemerges on the other side. | `permanence.py`                                              |
 | Shadows         | An object moves (e.g. rolls) into or out of a shadow or spotlight |                                                              |
 | Falling         | A table and table settings (chairs, plates, etc.) are generated. In the scripted scene, the setup is mostly pre-assigned. In the proc-gen scene, the setup is procedural.<br/><br/>Launch small objects into the air and let them fall. | `table_scripted.py --scenario fall`<br/>*and*<br/>`table_proc_gen.py --scenario fall` |
 | Sliding/Rolling | A table and table settings (chairs, plates, etc.) are generated. In the scripted scene, the setup is mostly pre-assigned. In the proc-gen scene, the setup is procedural.<br><br>Tip the table and let the objects slide and roll off of it. | `table_scripted.py --scenario tilt`<br>*and*<br>`table_proc_gen.py --scenario tilt` |
@@ -37,23 +36,4 @@
 | Containment     | A small object is contained and rattles around in a larger object (such as a bowl). | `containment.py`                                             |
 | Linking         | Multiple objects are connected, e.g. by chain links, and can only move a little relative to each other |                                                              |
 | Squishing       | Squishy objects deform and are restored to original shape depending on applied forces (e.g. squished when something else is on top of them or when they impact a barrier) |                                                              |
-| Submerging      | Objects sink or float in fluid                               |                                                              |
-=======
-| Scenario        | Description                                                  | Script                                              |
-| --------------- | ------------------------------------------------------------ | --------------------------------------------------- |
-| Toy Collisions  | Objects with realistic shapes and textures move around a realistic playroom. (Imagine an invisible baby taking one object at a time and pushing it around, including colliding it with the other objects in the scene.) | `toy_collisions.py`                                 |
-| Occlusion       | Two objects and a moving camera. One object occludes the other. | `occlusion.py`                                      |
-| Permanence      | An object moves (e.g. rolls) behind an occluder, then reemerges on the other side; totally disappears for some time | `permanence.py`                                     |
-| Shadows         | An object moves (e.g. rolls) into or out of a shadow or spotlight |                                                     |
-| Falling         | Objects are pushed upward and fall downward under gravity<br>*multiple objects in the scene with one falling at a time.... I like the idea of objects falling off of something else, like a dining table, though. ...maybe objects of a certain size/mass should not be seen moving in unusual ways.* |                                                     |
-| Sliding/Rolling | Objects are pushed horizontally or slide down a table. _Note: There are two controllers. One is a proc-gen setup and one is nicer-looking but assembled by-hand._ | `table_scripted.py`<br>*and*<br>`table_proc_gen.py` |
-| Bouncing        | Objects collide with floors, ramps, and walls and bounce around. | `bouncing.py`                                       |
-| Stability       | Stacks of objects that fall or don't; Objects balanced or not. *(See comments in controller)* | `stability.py`                                      |
-| Draping         | A cloth falls on top of one or more rigid objects            |                                                     |
-| Folding         | A cloth takes on different shapes by folding over itself     |                                                     |
-| Dragging        | A rigid object is dragged or moved by pulling on a cloth under it |                                                     |
-| Containment     | A small object is contained and rattles around in a larger object, such as a bowl | `containment.py`                                    |
-| Linking         | Multiple objects are connected, e.g. by chain links, and can only move a little relative to each other |                                                     |
-| Squishing       | Squishy objects deform and are restored to original shape depending on applied forces (e.g. squished when something else is on top of them or when they impact a barrier) |                                                     |
-| Submerging      | Objects sink or float in fluid                               |                                                     |
->>>>>>> 613c2e40
+| Submerging      | Objects sink or float in fluid                               |                                                              |