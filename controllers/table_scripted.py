from abc import ABC
from typing import List, Dict
from operator import add
import random
from tdw.controller import Controller
from tdw.tdw_utils import TDWUtils
from tdw_physics.rigidbodies_dataset import RigidbodiesDataset
from tdw_physics.util import MODEL_LIBRARIES


class _TableScripted(RigidbodiesDataset, ABC):
    """
    A scene with near-photorealism and a pre-scripted dining table setup.
    """

    # Pre-calculated height of the table.
    _TABLE_HEIGHT = 1.9
    # Pre-calculated height of the floor.
    _FLOOR_HEIGHT = 0.98
    # Valid camera positions.
    _CAMERA_POSITIONS = [{"x": -8.1, "y": 2.25, "z": -4.0},
                         {"x": -8.175, "y": 2.25, "z": -6.35},
                         {"x": -12.0, "y": 3, "z": -4.5},
                         {"x": -12.75, "y": 2.25, "z": -6.6},
                         {"x": -8.1, "y": 2.5, "z": -6.0},
                         {"x": -11.0, "y": 3.65, "z": -5.8}]
    _TABLE_POSITION = {"x": -10.8, "y": 1.0, "z": -5.5}

    def __init__(self, port: int = 1071):
        super().__init__(port=port)

        self._table_id = 0

    def get_scene_initialization_commands(self) -> List[dict]:
        return [self.get_add_scene("archviz_house_2018"),
                {"$type": "set_aperture",
                 "aperture": 2.6},
                {"$type": "set_focus_distance",
                 "focus_distance": 2.25},
                {"$type": "set_post_exposure",
                 "post_exposure": 0.4},
                {"$type": "set_ambient_occlusion_intensity",
                 "intensity": 0.175},
                {"$type": "set_ambient_occlusion_thickness_modifier",
                 "thickness": 3.5}]

    def get_field_of_view(self) -> float:
        return 68

    def get_trial_initialization_commands(self) -> List[dict]:
        self._table_id = Controller.get_unique_id()
        # Teleport the avatar.
        commands = [{"$type": "teleport_avatar_to",
                     "position": random.choice(_TableScripted._CAMERA_POSITIONS)},
                    {"$type": "look_at_position",
                     "position": {"x": -10.8, "y": _TableScripted._TABLE_HEIGHT, "z": -5.5}}]
        # Add the table.
        commands.extend(self.add_physics_object_default(name="quatre_dining_table",
                                                        position=self._TABLE_POSITION,
                                                        rotation={"x": 0, "y": -90, "z": 0},
                                                        o_id=self._table_id))
        x0 = -9.35
        x1 = -9.9
        x2 = -10.15
        x3 = -10.8
        x4 = -11.55
        x5 = -11.8
        x6 = -12.275

        z0 = -4.5
        z1 = -5.05
        z2 = -5.45
        z3 = -5.95
        z4 = -6.475

        # Add chairs.
        for x, z, rot in zip([x2, x3, x4, x6, x4, x3, x2, x0],
                             [z0, z0, z0, z2, z4, z4, z4, z2],
                             [180, 180, 180, 90, 0, 0, 0, -90]):
            commands.extend(self.add_physics_object_default(name="brown_leather_dining_chair",
                                                            position={"x": x,
                                                                      "y": _TableScripted._FLOOR_HEIGHT,
                                                                      "z": z},
                                                            rotation={"x": 0, "y": rot, "z": 0}))

        # Add plates.
        plates_x = [x2, x3, x4, x5, x4, x3, x2, x1]
        plates_z = [z1, z1, z1, z2, z3, z3, z3, z2]
        for x, z in zip(plates_x, plates_z):
            commands.extend(self.add_physics_object_default(name="plate05",
                                                            position={"x": x,
                                                                      "y": _TableScripted._TABLE_HEIGHT,
                                                                      "z": z},
                                                            rotation=TDWUtils.VECTOR3_ZERO))
        # Cutlery offset from plate (can be + or -).
        cutlery_off = 0.1
        cutlery_rots = [180, 180, 180, 90, 0, 0, 0, -90]

        # Forks.
        fork_x_offsets = [cutlery_off, cutlery_off, cutlery_off, 0, -cutlery_off, -cutlery_off, -cutlery_off, 0]
        fork_z_offsets = [0, 0, 0, cutlery_off, 0, 0, 0, -cutlery_off]
        forks_x = list(map(add, plates_x, fork_x_offsets))
        forks_z = list(map(add, plates_z, fork_z_offsets))
        for x, z, rot in zip(forks_x, forks_z, cutlery_rots):
            commands.extend(self.add_physics_object_default(name="vk0010_dinner_fork_subd0",
                                                            position={"x": x,
                                                                      "y": _TableScripted._TABLE_HEIGHT,
                                                                      "z": z},
                                                            rotation={"x": 0, "y": rot, "z": 0}))
        # Knives.
        knife_x_offsets = [-cutlery_off, -cutlery_off, -cutlery_off, 0, cutlery_off, cutlery_off, cutlery_off, 0]
        knife_z_offsets = [0, 0, 0, -cutlery_off, 0, 0, 0, cutlery_off]
        knives_x = list(map(add, plates_x, knife_x_offsets))
        knives_z = list(map(add, plates_z, knife_z_offsets))
        for x, z, rot in zip(knives_x, knives_z, cutlery_rots):
            commands.extend(self.add_physics_object_default(name="vk0007_steak_knife",
                                                            position={"x": x,
                                                                      "y": _TableScripted._TABLE_HEIGHT,
                                                                      "z": z},
                                                            rotation={"x": 0, "y": rot, "z": 0}))

        incidental_names = ["moet_chandon_bottle_vray", "peppermill", "salt_shaker", "coffeemug", "coffeecup004",
                            "bowl_wood_a_01", "glass1", "glass2", "glass3"]
        incidental_positions = [{"x": -10.35, "y": _TableScripted._TABLE_HEIGHT, "z": -5.325},
                                {"x": -10.175, "y": _TableScripted._TABLE_HEIGHT, "z": -5.635},
                                {"x": -11.15, "y": _TableScripted._TABLE_HEIGHT, "z": -5.85},
                                {"x": -11.525, "y": _TableScripted._TABLE_HEIGHT, "z": -5.625},
                                {"x": -11.25, "y": _TableScripted._TABLE_HEIGHT, "z": -5.185},
                                {"x": -10.5, "y": _TableScripted._TABLE_HEIGHT, "z": -5.05}]
        random.shuffle(incidental_names)
        random.shuffle(incidental_positions)
        # Select 4 incidental objects.
        for i in range(4):
            name = incidental_names.pop(0)
            o_id = Controller.get_unique_id()
            commands.extend(self.add_physics_object_default(name=name,
                                                            position=incidental_positions.pop(0),
                                                            rotation=TDWUtils.VECTOR3_ZERO,
                                                            o_id=o_id))
            # These objects need further scaling.
            if name in ["salt_shaker", "peppermill"]:
                commands.append({"$type": "scale_object",
                                 "id": o_id,
                                 "scale_factor": {"x": 0.254, "y": 0.254, "z": 0.254}})

        # Select 2 bread objects.
        bread_names = ["bread", "bread_01", "bread_02", "bread_03"]
        bread_positions = [{"x": x2, "y": _TableScripted._TABLE_HEIGHT, "z": z2},
                           {"x": x4, "y": _TableScripted._TABLE_HEIGHT, "z": z2},
                           {"x": x3, "y": _TableScripted._TABLE_HEIGHT, "z": z2}]
        random.shuffle(bread_names)
        random.shuffle(bread_positions)
        for i in range(2):
            commands.extend(self.add_physics_object_default(name=bread_names.pop(0),
                                                            position=bread_positions.pop(0),
                                                            rotation=TDWUtils.VECTOR3_ZERO))
        return commands


class TableScriptedTilt(_TableScripted):
    """
    Tilt a table in a pre-scripted room.
    """

    def __init__(self, port: int = 1071):
        super().__init__(port=port)

        self._tip_table_frames = 0
        self._tip_table_force = 0

        table_record = MODEL_LIBRARIES["models_full.json"].get_record("quatre_dining_table")

        self._tip_positions = [table_record.bounds["front"],
                               table_record.bounds["back"],
                               table_record.bounds["left"],
                               table_record.bounds["right"]]
        # Set the y value of each tip position to the floor height and offset the x,z values by the table position.
        for tip_position in self._tip_positions:
            tip_position["y"] = self._FLOOR_HEIGHT
            tip_position["x"] += self._TABLE_POSITION["x"]
            tip_position["z"] += self._TABLE_POSITION["z"]
        self._tip_pos: Dict[str, float] = {}

    def is_done(self, resp: List[bytes], frame: int) -> bool:
        return frame >= 300

    def get_trial_initialization_commands(self) -> List[dict]:
        # Set the tip force per frame and how long the table will be tipped.
        self._tip_pos = random.choice(self._tip_positions)
        if self._tip_pos == self._tip_positions[2] or self._tip_pos == self._tip_positions[3]:
            self._tip_table_frames = 37
            self._tip_table_force = random.uniform(30, 35)
        else:
            self._tip_table_frames = 27
            self._tip_table_force = random.uniform(23, 25)

        return super().get_trial_initialization_commands()

    def get_per_frame_commands(self, resp: List[bytes], frame: int) -> List[dict]:
        # Tip the table up.
        if frame < self._tip_table_frames:
            return [{"$type": "apply_force_at_position",
                     "id": self._table_id,
                     "position": self._tip_pos,
                     "force": {"x": 0, "y": self._tip_table_force, "z": 0}}]
        # Make the table kinematic to allow it to hang in the air.
        # Set the detection mode to continuous speculative in order to continue to detect collisions.
        elif frame == self._tip_table_frames:
            return [{"$type": "set_object_collision_detection_mode",
                     "id": self._table_id,
                     "mode": "continuous_speculative"},
                    {"$type": "set_kinematic_state",
                     "use_gravity": False,
                     "is_kinematic": True,
                     "id": self._table_id}]
        else:
            return []


class TableScriptedFalling(_TableScripted):
    """
    Small objects fly up and then fall down.
    """

    def __init__(self, port: int = 1071):
        super().__init__(port=port)
        # Commands to be sent per-frame.
        self._per_frame_commands: List[List[dict]] = []

    def get_trial_initialization_commands(self) -> List[dict]:
        commands = super().get_trial_initialization_commands()

        del self._per_frame_commands[:]
        self._per_frame_commands = self.get_falling_commands()
        return commands

    def get_per_frame_commands(self, resp: List[bytes], frame: int) -> List[dict]:
        if len(self._per_frame_commands) > 0:
            return self._per_frame_commands.pop(0)
        else:
            return []


if __name__ == "__main__":
    from argparse import ArgumentParser
    parser = ArgumentParser()
    parser.add_argument("--dir", type=str, default="D:/table_scripted_tilt", help="Root output directory.")
    parser.add_argument("--num", type=int, default=1500, help="The number of trials in the dataset.")
    parser.add_argument("--temp", type=str, default="D:/temp.hdf5", help="Temp path for incomplete files.")
<<<<<<< HEAD
    parser.add_argument("--scenario", type=str, choices=["tilt", "fall"], default="tilt", help="The type of scenario")
=======
    parser.add_argument("--scenario", type=str, choices=["tilt"], default="tilt", help="The type of scenario")
    parser.add_argument("--width", type=int, default=256, help="Screen width in pixels.")
    parser.add_argument("--height", type=int, default=256, help="Screen width in pixels.")
>>>>>>> acc00ad7

    args = parser.parse_args()
    if args.scenario == "tilt":
        c = TableScriptedTilt()
<<<<<<< HEAD
        c.run(num=args.num, output_dir=args.dir, temp_path=args.temp)
    elif args.scenario == "fall":
        c = TableScriptedFalling()
        c.run(num=args.num, output_dir=args.dir, temp_path=args.temp)

=======
        c.run(num=args.num, output_dir=args.dir, temp_path=args.temp, width=args.width, height=args.height)

>>>>>>> acc00ad7
<|MERGE_RESOLUTION|>--- conflicted
+++ resolved
@@ -1,270 +1,262 @@
-from abc import ABC
-from typing import List, Dict
-from operator import add
-import random
-from tdw.controller import Controller
-from tdw.tdw_utils import TDWUtils
-from tdw_physics.rigidbodies_dataset import RigidbodiesDataset
-from tdw_physics.util import MODEL_LIBRARIES
-
-
-class _TableScripted(RigidbodiesDataset, ABC):
-    """
-    A scene with near-photorealism and a pre-scripted dining table setup.
-    """
-
-    # Pre-calculated height of the table.
-    _TABLE_HEIGHT = 1.9
-    # Pre-calculated height of the floor.
-    _FLOOR_HEIGHT = 0.98
-    # Valid camera positions.
-    _CAMERA_POSITIONS = [{"x": -8.1, "y": 2.25, "z": -4.0},
-                         {"x": -8.175, "y": 2.25, "z": -6.35},
-                         {"x": -12.0, "y": 3, "z": -4.5},
-                         {"x": -12.75, "y": 2.25, "z": -6.6},
-                         {"x": -8.1, "y": 2.5, "z": -6.0},
-                         {"x": -11.0, "y": 3.65, "z": -5.8}]
-    _TABLE_POSITION = {"x": -10.8, "y": 1.0, "z": -5.5}
-
-    def __init__(self, port: int = 1071):
-        super().__init__(port=port)
-
-        self._table_id = 0
-
-    def get_scene_initialization_commands(self) -> List[dict]:
-        return [self.get_add_scene("archviz_house_2018"),
-                {"$type": "set_aperture",
-                 "aperture": 2.6},
-                {"$type": "set_focus_distance",
-                 "focus_distance": 2.25},
-                {"$type": "set_post_exposure",
-                 "post_exposure": 0.4},
-                {"$type": "set_ambient_occlusion_intensity",
-                 "intensity": 0.175},
-                {"$type": "set_ambient_occlusion_thickness_modifier",
-                 "thickness": 3.5}]
-
-    def get_field_of_view(self) -> float:
-        return 68
-
-    def get_trial_initialization_commands(self) -> List[dict]:
-        self._table_id = Controller.get_unique_id()
-        # Teleport the avatar.
-        commands = [{"$type": "teleport_avatar_to",
-                     "position": random.choice(_TableScripted._CAMERA_POSITIONS)},
-                    {"$type": "look_at_position",
-                     "position": {"x": -10.8, "y": _TableScripted._TABLE_HEIGHT, "z": -5.5}}]
-        # Add the table.
-        commands.extend(self.add_physics_object_default(name="quatre_dining_table",
-                                                        position=self._TABLE_POSITION,
-                                                        rotation={"x": 0, "y": -90, "z": 0},
-                                                        o_id=self._table_id))
-        x0 = -9.35
-        x1 = -9.9
-        x2 = -10.15
-        x3 = -10.8
-        x4 = -11.55
-        x5 = -11.8
-        x6 = -12.275
-
-        z0 = -4.5
-        z1 = -5.05
-        z2 = -5.45
-        z3 = -5.95
-        z4 = -6.475
-
-        # Add chairs.
-        for x, z, rot in zip([x2, x3, x4, x6, x4, x3, x2, x0],
-                             [z0, z0, z0, z2, z4, z4, z4, z2],
-                             [180, 180, 180, 90, 0, 0, 0, -90]):
-            commands.extend(self.add_physics_object_default(name="brown_leather_dining_chair",
-                                                            position={"x": x,
-                                                                      "y": _TableScripted._FLOOR_HEIGHT,
-                                                                      "z": z},
-                                                            rotation={"x": 0, "y": rot, "z": 0}))
-
-        # Add plates.
-        plates_x = [x2, x3, x4, x5, x4, x3, x2, x1]
-        plates_z = [z1, z1, z1, z2, z3, z3, z3, z2]
-        for x, z in zip(plates_x, plates_z):
-            commands.extend(self.add_physics_object_default(name="plate05",
-                                                            position={"x": x,
-                                                                      "y": _TableScripted._TABLE_HEIGHT,
-                                                                      "z": z},
-                                                            rotation=TDWUtils.VECTOR3_ZERO))
-        # Cutlery offset from plate (can be + or -).
-        cutlery_off = 0.1
-        cutlery_rots = [180, 180, 180, 90, 0, 0, 0, -90]
-
-        # Forks.
-        fork_x_offsets = [cutlery_off, cutlery_off, cutlery_off, 0, -cutlery_off, -cutlery_off, -cutlery_off, 0]
-        fork_z_offsets = [0, 0, 0, cutlery_off, 0, 0, 0, -cutlery_off]
-        forks_x = list(map(add, plates_x, fork_x_offsets))
-        forks_z = list(map(add, plates_z, fork_z_offsets))
-        for x, z, rot in zip(forks_x, forks_z, cutlery_rots):
-            commands.extend(self.add_physics_object_default(name="vk0010_dinner_fork_subd0",
-                                                            position={"x": x,
-                                                                      "y": _TableScripted._TABLE_HEIGHT,
-                                                                      "z": z},
-                                                            rotation={"x": 0, "y": rot, "z": 0}))
-        # Knives.
-        knife_x_offsets = [-cutlery_off, -cutlery_off, -cutlery_off, 0, cutlery_off, cutlery_off, cutlery_off, 0]
-        knife_z_offsets = [0, 0, 0, -cutlery_off, 0, 0, 0, cutlery_off]
-        knives_x = list(map(add, plates_x, knife_x_offsets))
-        knives_z = list(map(add, plates_z, knife_z_offsets))
-        for x, z, rot in zip(knives_x, knives_z, cutlery_rots):
-            commands.extend(self.add_physics_object_default(name="vk0007_steak_knife",
-                                                            position={"x": x,
-                                                                      "y": _TableScripted._TABLE_HEIGHT,
-                                                                      "z": z},
-                                                            rotation={"x": 0, "y": rot, "z": 0}))
-
-        incidental_names = ["moet_chandon_bottle_vray", "peppermill", "salt_shaker", "coffeemug", "coffeecup004",
-                            "bowl_wood_a_01", "glass1", "glass2", "glass3"]
-        incidental_positions = [{"x": -10.35, "y": _TableScripted._TABLE_HEIGHT, "z": -5.325},
-                                {"x": -10.175, "y": _TableScripted._TABLE_HEIGHT, "z": -5.635},
-                                {"x": -11.15, "y": _TableScripted._TABLE_HEIGHT, "z": -5.85},
-                                {"x": -11.525, "y": _TableScripted._TABLE_HEIGHT, "z": -5.625},
-                                {"x": -11.25, "y": _TableScripted._TABLE_HEIGHT, "z": -5.185},
-                                {"x": -10.5, "y": _TableScripted._TABLE_HEIGHT, "z": -5.05}]
-        random.shuffle(incidental_names)
-        random.shuffle(incidental_positions)
-        # Select 4 incidental objects.
-        for i in range(4):
-            name = incidental_names.pop(0)
-            o_id = Controller.get_unique_id()
-            commands.extend(self.add_physics_object_default(name=name,
-                                                            position=incidental_positions.pop(0),
-                                                            rotation=TDWUtils.VECTOR3_ZERO,
-                                                            o_id=o_id))
-            # These objects need further scaling.
-            if name in ["salt_shaker", "peppermill"]:
-                commands.append({"$type": "scale_object",
-                                 "id": o_id,
-                                 "scale_factor": {"x": 0.254, "y": 0.254, "z": 0.254}})
-
-        # Select 2 bread objects.
-        bread_names = ["bread", "bread_01", "bread_02", "bread_03"]
-        bread_positions = [{"x": x2, "y": _TableScripted._TABLE_HEIGHT, "z": z2},
-                           {"x": x4, "y": _TableScripted._TABLE_HEIGHT, "z": z2},
-                           {"x": x3, "y": _TableScripted._TABLE_HEIGHT, "z": z2}]
-        random.shuffle(bread_names)
-        random.shuffle(bread_positions)
-        for i in range(2):
-            commands.extend(self.add_physics_object_default(name=bread_names.pop(0),
-                                                            position=bread_positions.pop(0),
-                                                            rotation=TDWUtils.VECTOR3_ZERO))
-        return commands
-
-
-class TableScriptedTilt(_TableScripted):
-    """
-    Tilt a table in a pre-scripted room.
-    """
-
-    def __init__(self, port: int = 1071):
-        super().__init__(port=port)
-
-        self._tip_table_frames = 0
-        self._tip_table_force = 0
-
-        table_record = MODEL_LIBRARIES["models_full.json"].get_record("quatre_dining_table")
-
-        self._tip_positions = [table_record.bounds["front"],
-                               table_record.bounds["back"],
-                               table_record.bounds["left"],
-                               table_record.bounds["right"]]
-        # Set the y value of each tip position to the floor height and offset the x,z values by the table position.
-        for tip_position in self._tip_positions:
-            tip_position["y"] = self._FLOOR_HEIGHT
-            tip_position["x"] += self._TABLE_POSITION["x"]
-            tip_position["z"] += self._TABLE_POSITION["z"]
-        self._tip_pos: Dict[str, float] = {}
-
-    def is_done(self, resp: List[bytes], frame: int) -> bool:
-        return frame >= 300
-
-    def get_trial_initialization_commands(self) -> List[dict]:
-        # Set the tip force per frame and how long the table will be tipped.
-        self._tip_pos = random.choice(self._tip_positions)
-        if self._tip_pos == self._tip_positions[2] or self._tip_pos == self._tip_positions[3]:
-            self._tip_table_frames = 37
-            self._tip_table_force = random.uniform(30, 35)
-        else:
-            self._tip_table_frames = 27
-            self._tip_table_force = random.uniform(23, 25)
-
-        return super().get_trial_initialization_commands()
-
-    def get_per_frame_commands(self, resp: List[bytes], frame: int) -> List[dict]:
-        # Tip the table up.
-        if frame < self._tip_table_frames:
-            return [{"$type": "apply_force_at_position",
-                     "id": self._table_id,
-                     "position": self._tip_pos,
-                     "force": {"x": 0, "y": self._tip_table_force, "z": 0}}]
-        # Make the table kinematic to allow it to hang in the air.
-        # Set the detection mode to continuous speculative in order to continue to detect collisions.
-        elif frame == self._tip_table_frames:
-            return [{"$type": "set_object_collision_detection_mode",
-                     "id": self._table_id,
-                     "mode": "continuous_speculative"},
-                    {"$type": "set_kinematic_state",
-                     "use_gravity": False,
-                     "is_kinematic": True,
-                     "id": self._table_id}]
-        else:
-            return []
-
-
-class TableScriptedFalling(_TableScripted):
-    """
-    Small objects fly up and then fall down.
-    """
-
-    def __init__(self, port: int = 1071):
-        super().__init__(port=port)
-        # Commands to be sent per-frame.
-        self._per_frame_commands: List[List[dict]] = []
-
-    def get_trial_initialization_commands(self) -> List[dict]:
-        commands = super().get_trial_initialization_commands()
-
-        del self._per_frame_commands[:]
-        self._per_frame_commands = self.get_falling_commands()
-        return commands
-
-    def get_per_frame_commands(self, resp: List[bytes], frame: int) -> List[dict]:
-        if len(self._per_frame_commands) > 0:
-            return self._per_frame_commands.pop(0)
-        else:
-            return []
-
-
-if __name__ == "__main__":
-    from argparse import ArgumentParser
-    parser = ArgumentParser()
-    parser.add_argument("--dir", type=str, default="D:/table_scripted_tilt", help="Root output directory.")
-    parser.add_argument("--num", type=int, default=1500, help="The number of trials in the dataset.")
-    parser.add_argument("--temp", type=str, default="D:/temp.hdf5", help="Temp path for incomplete files.")
-<<<<<<< HEAD
-    parser.add_argument("--scenario", type=str, choices=["tilt", "fall"], default="tilt", help="The type of scenario")
-=======
-    parser.add_argument("--scenario", type=str, choices=["tilt"], default="tilt", help="The type of scenario")
-    parser.add_argument("--width", type=int, default=256, help="Screen width in pixels.")
-    parser.add_argument("--height", type=int, default=256, help="Screen width in pixels.")
->>>>>>> acc00ad7
-
-    args = parser.parse_args()
-    if args.scenario == "tilt":
-        c = TableScriptedTilt()
-<<<<<<< HEAD
-        c.run(num=args.num, output_dir=args.dir, temp_path=args.temp)
-    elif args.scenario == "fall":
-        c = TableScriptedFalling()
-        c.run(num=args.num, output_dir=args.dir, temp_path=args.temp)
-
-=======
-        c.run(num=args.num, output_dir=args.dir, temp_path=args.temp, width=args.width, height=args.height)
-
->>>>>>> acc00ad7
+from abc import ABC
+from typing import List, Dict
+from operator import add
+import random
+from tdw.controller import Controller
+from tdw.tdw_utils import TDWUtils
+from tdw_physics.rigidbodies_dataset import RigidbodiesDataset
+from tdw_physics.util import MODEL_LIBRARIES
+
+
+class _TableScripted(RigidbodiesDataset, ABC):
+    """
+    A scene with near-photorealism and a pre-scripted dining table setup.
+    """
+
+    # Pre-calculated height of the table.
+    _TABLE_HEIGHT = 1.9
+    # Pre-calculated height of the floor.
+    _FLOOR_HEIGHT = 0.98
+    # Valid camera positions.
+    _CAMERA_POSITIONS = [{"x": -8.1, "y": 2.25, "z": -4.0},
+                         {"x": -8.175, "y": 2.25, "z": -6.35},
+                         {"x": -12.0, "y": 3, "z": -4.5},
+                         {"x": -12.75, "y": 2.25, "z": -6.6},
+                         {"x": -8.1, "y": 2.5, "z": -6.0},
+                         {"x": -11.0, "y": 3.65, "z": -5.8}]
+    _TABLE_POSITION = {"x": -10.8, "y": 1.0, "z": -5.5}
+
+    def __init__(self, port: int = 1071):
+        super().__init__(port=port)
+
+        self._table_id = 0
+
+    def get_scene_initialization_commands(self) -> List[dict]:
+        return [self.get_add_scene("archviz_house_2018"),
+                {"$type": "set_aperture",
+                 "aperture": 2.6},
+                {"$type": "set_focus_distance",
+                 "focus_distance": 2.25},
+                {"$type": "set_post_exposure",
+                 "post_exposure": 0.4},
+                {"$type": "set_ambient_occlusion_intensity",
+                 "intensity": 0.175},
+                {"$type": "set_ambient_occlusion_thickness_modifier",
+                 "thickness": 3.5}]
+
+    def get_field_of_view(self) -> float:
+        return 68
+
+    def get_trial_initialization_commands(self) -> List[dict]:
+        self._table_id = Controller.get_unique_id()
+        # Teleport the avatar.
+        commands = [{"$type": "teleport_avatar_to",
+                     "position": random.choice(_TableScripted._CAMERA_POSITIONS)},
+                    {"$type": "look_at_position",
+                     "position": {"x": -10.8, "y": _TableScripted._TABLE_HEIGHT, "z": -5.5}}]
+        # Add the table.
+        commands.extend(self.add_physics_object_default(name="quatre_dining_table",
+                                                        position=self._TABLE_POSITION,
+                                                        rotation={"x": 0, "y": -90, "z": 0},
+                                                        o_id=self._table_id))
+        x0 = -9.35
+        x1 = -9.9
+        x2 = -10.15
+        x3 = -10.8
+        x4 = -11.55
+        x5 = -11.8
+        x6 = -12.275
+
+        z0 = -4.5
+        z1 = -5.05
+        z2 = -5.45
+        z3 = -5.95
+        z4 = -6.475
+
+        # Add chairs.
+        for x, z, rot in zip([x2, x3, x4, x6, x4, x3, x2, x0],
+                             [z0, z0, z0, z2, z4, z4, z4, z2],
+                             [180, 180, 180, 90, 0, 0, 0, -90]):
+            commands.extend(self.add_physics_object_default(name="brown_leather_dining_chair",
+                                                            position={"x": x,
+                                                                      "y": _TableScripted._FLOOR_HEIGHT,
+                                                                      "z": z},
+                                                            rotation={"x": 0, "y": rot, "z": 0}))
+
+        # Add plates.
+        plates_x = [x2, x3, x4, x5, x4, x3, x2, x1]
+        plates_z = [z1, z1, z1, z2, z3, z3, z3, z2]
+        for x, z in zip(plates_x, plates_z):
+            commands.extend(self.add_physics_object_default(name="plate05",
+                                                            position={"x": x,
+                                                                      "y": _TableScripted._TABLE_HEIGHT,
+                                                                      "z": z},
+                                                            rotation=TDWUtils.VECTOR3_ZERO))
+        # Cutlery offset from plate (can be + or -).
+        cutlery_off = 0.1
+        cutlery_rots = [180, 180, 180, 90, 0, 0, 0, -90]
+
+        # Forks.
+        fork_x_offsets = [cutlery_off, cutlery_off, cutlery_off, 0, -cutlery_off, -cutlery_off, -cutlery_off, 0]
+        fork_z_offsets = [0, 0, 0, cutlery_off, 0, 0, 0, -cutlery_off]
+        forks_x = list(map(add, plates_x, fork_x_offsets))
+        forks_z = list(map(add, plates_z, fork_z_offsets))
+        for x, z, rot in zip(forks_x, forks_z, cutlery_rots):
+            commands.extend(self.add_physics_object_default(name="vk0010_dinner_fork_subd0",
+                                                            position={"x": x,
+                                                                      "y": _TableScripted._TABLE_HEIGHT,
+                                                                      "z": z},
+                                                            rotation={"x": 0, "y": rot, "z": 0}))
+        # Knives.
+        knife_x_offsets = [-cutlery_off, -cutlery_off, -cutlery_off, 0, cutlery_off, cutlery_off, cutlery_off, 0]
+        knife_z_offsets = [0, 0, 0, -cutlery_off, 0, 0, 0, cutlery_off]
+        knives_x = list(map(add, plates_x, knife_x_offsets))
+        knives_z = list(map(add, plates_z, knife_z_offsets))
+        for x, z, rot in zip(knives_x, knives_z, cutlery_rots):
+            commands.extend(self.add_physics_object_default(name="vk0007_steak_knife",
+                                                            position={"x": x,
+                                                                      "y": _TableScripted._TABLE_HEIGHT,
+                                                                      "z": z},
+                                                            rotation={"x": 0, "y": rot, "z": 0}))
+
+        incidental_names = ["moet_chandon_bottle_vray", "peppermill", "salt_shaker", "coffeemug", "coffeecup004",
+                            "bowl_wood_a_01", "glass1", "glass2", "glass3"]
+        incidental_positions = [{"x": -10.35, "y": _TableScripted._TABLE_HEIGHT, "z": -5.325},
+                                {"x": -10.175, "y": _TableScripted._TABLE_HEIGHT, "z": -5.635},
+                                {"x": -11.15, "y": _TableScripted._TABLE_HEIGHT, "z": -5.85},
+                                {"x": -11.525, "y": _TableScripted._TABLE_HEIGHT, "z": -5.625},
+                                {"x": -11.25, "y": _TableScripted._TABLE_HEIGHT, "z": -5.185},
+                                {"x": -10.5, "y": _TableScripted._TABLE_HEIGHT, "z": -5.05}]
+        random.shuffle(incidental_names)
+        random.shuffle(incidental_positions)
+        # Select 4 incidental objects.
+        for i in range(4):
+            name = incidental_names.pop(0)
+            o_id = Controller.get_unique_id()
+            commands.extend(self.add_physics_object_default(name=name,
+                                                            position=incidental_positions.pop(0),
+                                                            rotation=TDWUtils.VECTOR3_ZERO,
+                                                            o_id=o_id))
+            # These objects need further scaling.
+            if name in ["salt_shaker", "peppermill"]:
+                commands.append({"$type": "scale_object",
+                                 "id": o_id,
+                                 "scale_factor": {"x": 0.254, "y": 0.254, "z": 0.254}})
+
+        # Select 2 bread objects.
+        bread_names = ["bread", "bread_01", "bread_02", "bread_03"]
+        bread_positions = [{"x": x2, "y": _TableScripted._TABLE_HEIGHT, "z": z2},
+                           {"x": x4, "y": _TableScripted._TABLE_HEIGHT, "z": z2},
+                           {"x": x3, "y": _TableScripted._TABLE_HEIGHT, "z": z2}]
+        random.shuffle(bread_names)
+        random.shuffle(bread_positions)
+        for i in range(2):
+            commands.extend(self.add_physics_object_default(name=bread_names.pop(0),
+                                                            position=bread_positions.pop(0),
+                                                            rotation=TDWUtils.VECTOR3_ZERO))
+        return commands
+
+
+class TableScriptedTilt(_TableScripted):
+    """
+    Tilt a table in a pre-scripted room.
+    """
+
+    def __init__(self, port: int = 1071):
+        super().__init__(port=port)
+
+        self._tip_table_frames = 0
+        self._tip_table_force = 0
+
+        table_record = MODEL_LIBRARIES["models_full.json"].get_record("quatre_dining_table")
+
+        self._tip_positions = [table_record.bounds["front"],
+                               table_record.bounds["back"],
+                               table_record.bounds["left"],
+                               table_record.bounds["right"]]
+        # Set the y value of each tip position to the floor height and offset the x,z values by the table position.
+        for tip_position in self._tip_positions:
+            tip_position["y"] = self._FLOOR_HEIGHT
+            tip_position["x"] += self._TABLE_POSITION["x"]
+            tip_position["z"] += self._TABLE_POSITION["z"]
+        self._tip_pos: Dict[str, float] = {}
+
+    def is_done(self, resp: List[bytes], frame: int) -> bool:
+        return frame >= 300
+
+    def get_trial_initialization_commands(self) -> List[dict]:
+        # Set the tip force per frame and how long the table will be tipped.
+        self._tip_pos = random.choice(self._tip_positions)
+        if self._tip_pos == self._tip_positions[2] or self._tip_pos == self._tip_positions[3]:
+            self._tip_table_frames = 37
+            self._tip_table_force = random.uniform(30, 35)
+        else:
+            self._tip_table_frames = 27
+            self._tip_table_force = random.uniform(23, 25)
+
+        return super().get_trial_initialization_commands()
+
+    def get_per_frame_commands(self, resp: List[bytes], frame: int) -> List[dict]:
+        # Tip the table up.
+        if frame < self._tip_table_frames:
+            return [{"$type": "apply_force_at_position",
+                     "id": self._table_id,
+                     "position": self._tip_pos,
+                     "force": {"x": 0, "y": self._tip_table_force, "z": 0}}]
+        # Make the table kinematic to allow it to hang in the air.
+        # Set the detection mode to continuous speculative in order to continue to detect collisions.
+        elif frame == self._tip_table_frames:
+            return [{"$type": "set_object_collision_detection_mode",
+                     "id": self._table_id,
+                     "mode": "continuous_speculative"},
+                    {"$type": "set_kinematic_state",
+                     "use_gravity": False,
+                     "is_kinematic": True,
+                     "id": self._table_id}]
+        else:
+            return []
+
+
+class TableScriptedFalling(_TableScripted):
+    """
+    Small objects fly up and then fall down.
+    """
+
+    def __init__(self, port: int = 1071):
+        super().__init__(port=port)
+        # Commands to be sent per-frame.
+        self._per_frame_commands: List[List[dict]] = []
+
+    def get_trial_initialization_commands(self) -> List[dict]:
+        commands = super().get_trial_initialization_commands()
+
+        del self._per_frame_commands[:]
+        self._per_frame_commands = self.get_falling_commands()
+        return commands
+
+    def get_per_frame_commands(self, resp: List[bytes], frame: int) -> List[dict]:
+        if len(self._per_frame_commands) > 0:
+            return self._per_frame_commands.pop(0)
+        else:
+            return []
+
+
+if __name__ == "__main__":
+    from argparse import ArgumentParser
+    parser = ArgumentParser()
+    parser.add_argument("--dir", type=str, default="D:/table_scripted_tilt", help="Root output directory.")
+    parser.add_argument("--num", type=int, default=1500, help="The number of trials in the dataset.")
+    parser.add_argument("--temp", type=str, default="D:/temp.hdf5", help="Temp path for incomplete files.")
+    parser.add_argument("--scenario", type=str, choices=["tilt", "fall"], default="tilt", help="The type of scenario")
+    parser.add_argument("--scenario", type=str, choices=["tilt"], default="tilt", help="The type of scenario")
+    parser.add_argument("--width", type=int, default=256, help="Screen width in pixels.")
+    parser.add_argument("--height", type=int, default=256, help="Screen width in pixels.")
+
+    args = parser.parse_args()
+    if args.scenario == "tilt":
+        c = TableScriptedTilt()
+    elif args.scenario == "fall":
+        c = TableScriptedFalling()
+    else:
+        raise Exception(f"Scenario not defined: {args.scenario}")
+    c.run(num=args.num, output_dir=args.dir, temp_path=args.temp, width=args.width, height=args.height)